--- conflicted
+++ resolved
@@ -108,13 +108,8 @@
     while True:
         renderer.render()
         if hold_time >= controller.dt:
-<<<<<<< HEAD
-            error = np.linalg.norm(controller.goal[:2] - state[:2])
-            if error >= config["tolerance_error"]:
-=======
             error = np.linalg.norm(planner.global_goal[:2] - state[:2])
             if error >= config["tollerance_error"]:
->>>>>>> a0ba95dc
                 state = simulator.current_state.world.robot.state
 
                 detected_peds_keys = simulator.current_state.sensors["pedestrian_detector"].reading.pedestrians.keys()
@@ -126,15 +121,9 @@
                 visualizer.append_ground_truth_pedestrians_pose(simulator.current_state.world.pedestrians.poses[:, :2])
                 visualizer.visualize_subgoal(planner.current_subgoal)
 
-<<<<<<< HEAD
-                control, predicted_pedestrians_trajectories, predicted_pedestrians_covariances = controller.make_step(state,
-                                                                                                                     observation)
-                #print(control) 
-=======
                 control, predicted_pedestrians_trajectories, predicted_pedestrians_covariances = planner.make_step(state,
                                                                                                                       observation)
 
->>>>>>> a0ba95dc
                 # visualizer.append_ground_truth_robot_state(state)
                 # if config["total_peds"] > 0:
                 #     detected_pedestrian_indices = simulator.current_state.sensors['pedestrian_detector'].reading.pedestrians.keys()
