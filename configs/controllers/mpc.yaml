# Robot Model, [model_type]: 
#       1. ["unicycle"] : Unicycle Model with State Vector: [x, y, phi], Control Vector: [v, w]
#       2. ["unicycle_double_integrator"] : Unicycle Double Integration Model with State Vector: [x, y, phi, v, w], Control Vector: [u_a, u_alpha]

# Pedestrian Model for the controller, [ped_predictor]: 
#       1. ["constant_velocity"] : Constant Velocity Propagation with State Vector: [x, y, vx, vy]
#       2. ["neural"] : Neural Predictor (work in progress)

# Cost functions avalaible for MPC
#       1. ["GO-MPC"] : Cost from the paper about GO-MPC, link: https://arxiv.org/pdf/2102.13073.pdf
#       2. ["MD-GO-MPC"] : GO-MPC cost + Mahalanobis Distance
#       3. ["ED-GO-MPC"] : cost + Euclidean Distance

# Constraints on MPC Solution
#       1. ["None"] : No constraints
#       2. ["ED"] : Euclidean distance constraint
#       3. ["MD"] : Mahalanobis distance constraint

horizon: 24                                # MPC planning horizon, [steps]
model_type: "unicycle"                     # Robot model, ["unicycle", "unicycle_double_integrator"]
ped_predictor: "neural"                    # Pedestrian predictor, ["constant_velocity", "neural"]
<<<<<<< HEAD
cost_function: "ED-GO-MPC"                 # Choose cost function for MPC, ["GO-MPC", "MD-GO-MPC", "ED-GO-MPC"]
constraint_type: "None"                    # Choose constraint type for MPC, ["None", "ED", "MD"]
=======
cost_function: "GO-MPC"                    # Choose cost function for MPC, ["GO-MPC", "MD-GO-MPC", "ED-GO-MPC"]
constraint_type: "None"                      # Choose constraint type for MPC, ["None", "ED", "MD"]
>>>>>>> a0ba95dc
constraint_value: 0.2                      # Minimum safe distance to pedestrians and other objects, [m] for "ED" constraint and Collision probability [0, 1] for "MD"
Q: 1000                                    # Terminal cost weight
R: [[1, 0],   
    [0, 1]]                                # Control input weighted matrix
W: 100                                     # Mahalanobis/Euclidean distance weight in cost function
r_rob: 0.35                                # Robot radius, [m]
r_ped: 0.3                                 # Pedestrian radius, [m]
lb: [-0.5, -2]                             # Lower bounds for NLP: [v, w], [m/s, rad/s]
ub: [2, 2]                                 # Upper bounds for NLP: [v, w], [m/s, rad/s]
state_dummy_ped: [10000, 10000, 0, 0]      # Dummy pedestrian state vector: [x_ped,  y_ped, vx_ped, vy_ped], [m, m, m/s, m/s]
is_store_robot_predicted_trajectory: True  # Flag to store robot predicted trajectory, [True, False]
max_ghost_tracking_time: 20                # Amount of steps to track ghost pedestrian, [step]
solver: "MUMPS"                             # NLP Solver for Casadi, ["MUMPS", "MA27", "MA57", "MA77", "MA86", "MA97"]<|MERGE_RESOLUTION|>--- conflicted
+++ resolved
@@ -19,13 +19,8 @@
 horizon: 24                                # MPC planning horizon, [steps]
 model_type: "unicycle"                     # Robot model, ["unicycle", "unicycle_double_integrator"]
 ped_predictor: "neural"                    # Pedestrian predictor, ["constant_velocity", "neural"]
-<<<<<<< HEAD
-cost_function: "ED-GO-MPC"                 # Choose cost function for MPC, ["GO-MPC", "MD-GO-MPC", "ED-GO-MPC"]
-constraint_type: "None"                    # Choose constraint type for MPC, ["None", "ED", "MD"]
-=======
 cost_function: "GO-MPC"                    # Choose cost function for MPC, ["GO-MPC", "MD-GO-MPC", "ED-GO-MPC"]
 constraint_type: "None"                      # Choose constraint type for MPC, ["None", "ED", "MD"]
->>>>>>> a0ba95dc
 constraint_value: 0.2                      # Minimum safe distance to pedestrians and other objects, [m] for "ED" constraint and Collision probability [0, 1] for "MD"
 Q: 1000                                    # Terminal cost weight
 R: [[1, 0],   
