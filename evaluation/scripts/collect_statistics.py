# Таблички формуруем по сценариям, то есть всего 4 таблички. В каждой из них описываются методы
# Метрики: mean, std 
import json
import numpy as np
import pandas as pd



scenes_list = ["circular_crossing", "parallel_traffic", "perpendicular_traffic", "random"]
#controllers = ["dwa_0"]#["dwa_0", "mpc_0", "mpc_1", "mpc_2", "mpc_3", "mpc_4"]
controllers = ["ED-DWA", "MD-MPC", "ED-MPC", "MPC-MDC", "MPC-EDC"]
total_peds_list = [1, 2, 4, 7]
total_scenarios_for_scene = 30
metrics = ["failure_status", "simulation_ticks", "total_collisions"]

tables_data = np.empty([len(scenes_list), len(controllers), len(metrics)*len(total_peds_list)], dtype='<U10')

statistics = {}

for controller in controllers:
    with open(fr'evaluation/statistics/stats_{controller}.json') as file:
            sub_statistics = json.load(file)
<<<<<<< HEAD
    for scene in scenes_list:
        statistics[scene] = statistics.setdefault(scene, dict())
        statistics[scene].update(sub_statistics[scene])
=======
    statistics.update(sub_statistics)
>>>>>>> cea994ef

for scene_id, scene in enumerate(scenes_list):
    for controller_id, controller in enumerate(controllers):
        for total_peds_id, total_peds in enumerate(total_peds_list):
            list_sim_ticks_for_scenario_batch = []
            list_collisions_for_scenario_batch = []
            list_timeouts_for_scenario_batch = []
            for scenario_id in range(total_scenarios_for_scene):
                try:
                    list_sim_ticks_for_scenario_batch.append(statistics[scene][controller][str(total_peds)][str(scenario_id)]["simulation_ticks"])
                    list_collisions_for_scenario_batch.append(statistics[scene][controller][str(total_peds)][str(scenario_id)]["total_collisions"])
                    list_timeouts_for_scenario_batch.append(statistics[scene][controller][str(total_peds)][str(scenario_id)]["failure_status"])
                except:
                     pass
            # Calculate mean
            mean_sim_ticks_for_scenario_batch = round(np.mean(np.array(list_sim_ticks_for_scenario_batch)), 1)
            mean_collisions_for_scenario_batch = round(np.mean(np.array(list_collisions_for_scenario_batch)), 1)
            mean_timeouts_for_scenario_batch = round(np.mean(np.array(list_timeouts_for_scenario_batch)), 1)
            # Calculate std
            std_sim_ticks_for_scenario_batch = round(np.std(np.array(list_sim_ticks_for_scenario_batch)), 1)
            std_collisions_for_scenario_batch = round(np.std(np.array(list_collisions_for_scenario_batch)), 1)
            std_timeouts_for_scenario_batch = round(np.std(np.array(list_timeouts_for_scenario_batch)), 1)
            # Add calculated data into the table
            tables_data[scene_id, controller_id, total_peds_id] = f"{mean_sim_ticks_for_scenario_batch}±{std_sim_ticks_for_scenario_batch}"  # simulation_ticks
            tables_data[scene_id, controller_id, total_peds_id+4] = f"{mean_collisions_for_scenario_batch}±{std_collisions_for_scenario_batch}" #collisions
            tables_data[scene_id, controller_id, total_peds_id+8] = f"{mean_timeouts_for_scenario_batch}±{std_timeouts_for_scenario_batch}" # timeouts           

# convert array into dataframe
circular_crossing_table = pd.DataFrame(tables_data[0])
parallel_traffic_table = pd.DataFrame(tables_data[1])
perpendicular_traffic_table = pd.DataFrame(tables_data[2])
random_table = pd.DataFrame(tables_data[3])
 
# save the dataframe as a csv file
circular_crossing_table.to_csv("evaluation/results/circular_crossing_table.csv", header=False, index=False)
parallel_traffic_table.to_csv("evaluation/results/parallel_traffic_table.csv", header=False, index=False)
perpendicular_traffic_table.to_csv("evaluation/results/perpendicular_traffic_table.csv", header=False, index=False)
random_table.to_csv("evaluation/results/random_table.csv", header=False, index=False)<|MERGE_RESOLUTION|>--- conflicted
+++ resolved
@@ -20,13 +20,9 @@
 for controller in controllers:
     with open(fr'evaluation/statistics/stats_{controller}.json') as file:
             sub_statistics = json.load(file)
-<<<<<<< HEAD
     for scene in scenes_list:
         statistics[scene] = statistics.setdefault(scene, dict())
         statistics[scene].update(sub_statistics[scene])
-=======
-    statistics.update(sub_statistics)
->>>>>>> cea994ef
 
 for scene_id, scene in enumerate(scenes_list):
     for controller_id, controller in enumerate(controllers):
